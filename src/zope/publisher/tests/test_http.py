# -*- coding: latin-1 -*-
##############################################################################
#
# Copyright (c) 2001, 2002 Zope Foundation and Contributors.
# All Rights Reserved.
#
# This software is subject to the provisions of the Zope Public License,
# Version 2.1 (ZPL).  A copy of the ZPL should accompany this distribution.
# THIS SOFTWARE IS PROVIDED "AS IS" AND ANY AND ALL EXPRESS OR IMPLIED
# WARRANTIES ARE DISCLAIMED, INCLUDING, BUT NOT LIMITED TO, THE IMPLIED
# WARRANTIES OF TITLE, MERCHANTABILITY, AGAINST INFRINGEMENT, AND FITNESS
# FOR A PARTICULAR PURPOSE.
#
##############################################################################
"""HTTP Publisher Tests
"""
import sys
import tempfile
import unittest
from io import BytesIO
from doctest import DocFileSuite

import zope.event
import zope.testing.cleanup
from zope.component import provideAdapter
from zope.i18n.interfaces.locales import ILocale
from zope.interface.verify import verifyObject
from zope.security.checker import ProxyFactory
from zope.security.proxy import removeSecurityProxy

from zope.interface import implementer
from zope.publisher.interfaces.logginginfo import ILoggingInfo
from zope.publisher.http import HTTPRequest, HTTPResponse
from zope.publisher.http import HTTPInputStream, DirectResult, HTTPCharsets
from zope.publisher.publish import publish
from zope.publisher.base import DefaultPublication
from zope.publisher.interfaces import NotFound
from zope.publisher.interfaces.http import IHTTPRequest, IHTTPResponse
from zope.publisher.interfaces.http import IHTTPApplicationResponse
from zope.publisher.interfaces import IResponse
from zope.publisher.tests.publication import TestPublication

from zope.publisher.tests.basetestipublicationrequest \
     import BaseTestIPublicationRequest
from zope.publisher.tests.basetestipublisherrequest \
     import BaseTestIPublisherRequest
from zope.publisher.tests.basetestiapplicationrequest \
     import BaseTestIApplicationRequest
from zope.publisher.testing import output_checker

if sys.version_info[0] > 2:
    from http.cookies import CookieError
else:
    from Cookie import CookieError


@implementer(ILoggingInfo)
class UserStub(object):

    def __init__(self, id):
        self._id = id

    def getId(self):
        return self._id

    def getLogMessage(self):
        return self._id


data = b'''\
line 1
line 2
line 3'''

# tempfiles have different types on different platforms, therefore use
# this "canonical" way of finding out the type.
TempFileType = tempfile.TemporaryFile().__class__

class HTTPInputStreamTests(unittest.TestCase):

    def getCacheStreamValue(self, stream):
        stream.cacheStream.seek(0)
        result = stream.cacheStream.read()
        # We just did a read on a file opened for update.  If the next
        # operation on that file is a write, behavior is 100% undefined,
        # and it in fact frequently (but not always) blows up on Windows.
        # Behavior is 100% defined instead if we explictly seek.  Since
        # we expect to be at EOF now, explicitly seek to the end.
        stream.cacheStream.seek(0, 2)
        return result

    def testRead(self):
        stream = HTTPInputStream(BytesIO(data), {})
        output = b''
        self.assertEqual(output, self.getCacheStreamValue(stream))
        output += stream.read(5)
        self.assertEqual(output, self.getCacheStreamValue(stream))
        output += stream.read()
        self.assertEqual(output, self.getCacheStreamValue(stream))
        self.assertEqual(data, self.getCacheStreamValue(stream))

    def testReadLine(self):
        stream = HTTPInputStream(BytesIO(data), {})
        output = stream.readline()
        self.assertEqual(output, self.getCacheStreamValue(stream))
        output += stream.readline()
        self.assertEqual(output, self.getCacheStreamValue(stream))
        output += stream.readline()
        self.assertEqual(output, self.getCacheStreamValue(stream))
        output += stream.readline()
        self.assertEqual(output, self.getCacheStreamValue(stream))
        self.assertEqual(data, self.getCacheStreamValue(stream))

    def testReadLines(self):
        stream = HTTPInputStream(BytesIO(data), {})
        output = b''.join(stream.readlines(4))
        self.assertEqual(output, self.getCacheStreamValue(stream))
        output += b''.join(stream.readlines())
        self.assertEqual(output, self.getCacheStreamValue(stream))
        self.assertEqual(data, self.getCacheStreamValue(stream))

    def testGetCacheStream(self):
        stream = HTTPInputStream(BytesIO(data), {})
        stream.read(5)
        self.assertEqual(data, stream.getCacheStream().read())

    def testCachingWithContentLength(self):
        # The HTTPInputStream implementation will cache the input
        # stream in a temporary file (instead of in memory) when the
        # reported content length is over a certain number (100000 is
        # definitely over that).

        # HTTPInputStream understands both CONTENT_LENGTH...
        stream1 = HTTPInputStream(BytesIO(data), {'CONTENT_LENGTH': '100000'})
        self.assertTrue(isinstance(stream1.getCacheStream(), TempFileType))

        # ... and HTTP_CONTENT_LENGTH.
        stream2 = HTTPInputStream(BytesIO(data), {'HTTP_CONTENT_LENGTH':
                                                  '100000'})
        self.assertTrue(isinstance(stream2.getCacheStream(), TempFileType))

        # If CONTENT_LENGTH is absent or empty, it takes the value
        # given in HTTP_CONTENT_LENGTH:
        stream3 = HTTPInputStream(BytesIO(data),
                                 {'CONTENT_LENGTH': '',
                                  'HTTP_CONTENT_LENGTH': '100000'})
        self.assertTrue(isinstance(stream3.getCacheStream(), TempFileType))

        # In fact, HTTPInputStream can be instantiated with both an
        # empty CONTENT_LENGTH and an empty HTTP_CONTENT_LENGTH:
        stream4 = HTTPInputStream(BytesIO(data),
                                 {'CONTENT_LENGTH': '',
                                  'HTTP_CONTENT_LENGTH': ''})

    def testWorkingWithNonClosingStreams(self):
        # It turns out that some Web servers (Paste for example) do not send
        # the EOF signal after the data has been transmitted and the read()
        # simply hangs if no expected content length has been specified.
        #
        # In this test we simulate the hanging of the server by throwing an
        # exception.
        class ServerHung(Exception):
            pass

        class NonClosingStream(object):
            def read(self, size=-1):
                if size == -1:
                    raise ServerHung
                return b'a'*size

        stream = HTTPInputStream(NonClosingStream(), {'CONTENT_LENGTH': '10'})
        self.assertEqual(stream.getCacheStream().read(), b'aaaaaaaaaa')
        stream = HTTPInputStream(NonClosingStream(), {})
        self.assertRaises(ServerHung, stream.getCacheStream)

class HTTPTests(unittest.TestCase):

    _testEnv =  {
        'PATH_INFO':          '/folder/item',
        'a':                  '5',
        'b':                  6,
        'SERVER_URL':         'http://foobar.com',
        'HTTP_HOST':          'foobar.com',
        'CONTENT_LENGTH':     '0',
        'HTTP_AUTHORIZATION': 'Should be in accessible',
        'GATEWAY_INTERFACE':  'TestFooInterface/1.0',
        'HTTP_OFF_THE_WALL':  "Spam 'n eggs",
        'HTTP_ACCEPT_CHARSET': 'ISO-8859-1, UTF-8;q=0.66, UTF-16;q=0.33',
    }

    def setUp(self):
        class AppRoot(object):
            """Required docstring for the publisher."""

        class Folder(object):
            """Required docstring for the publisher."""

        class Item(object):
            """Required docstring for the publisher."""
            def __call__(self, a, b):
                return ("%s, %s" % (repr(a), repr(b))).encode('latin1')

        self.app = AppRoot()
        self.app.folder = Folder()
        self.app.folder.item = Item()
        self.app.xxx = Item()

    def tearDown(self):
        # unregister adapters registered in tests
        from zope.component.testing import tearDown
        tearDown()

    def _createRequest(self, extra_env={}, body=b""):
        env = self._testEnv.copy()
        env.update(extra_env)
        if len(body):
            env['CONTENT_LENGTH'] = str(len(body))

        publication = DefaultPublication(self.app)
        instream = BytesIO(body)
        request = HTTPRequest(instream, env)
        request.setPublication(publication)
        return request

    def _publisherResults(self, extra_env={}, body=b""):
        request = self._createRequest(extra_env, body)
        response = request.response
        publish(request, handle_errors=False)
        headers = response.getHeaders()
        headers.sort()
        return (
            "Status: %s\r\n" % response.getStatusString()
            +
            "\r\n".join([("%s: %s" % h) for h in headers]) + "\r\n\r\n"
            +
            response.consumeBody().decode('utf8')
            )

    def test_double_dots(self):
        # the code that parses PATH_INFO once tried to raise NotFound if the
        # path it was given started with double-dots; unfortunately it didn't
        # do it correctly, so it instead generated this error when trying to
        # raise NotFound:
        #     TypeError: __init__() takes at least 3 arguments (2 given)

        # It really shouldn't generate NotFound because it doesn't have enough
        # context to do so, and the publisher will raise it anyway given
        # improper input.  It was fixed and this test added.

        request = self._createRequest(extra_env={'PATH_INFO': '..'})
        self.assertRaises(NotFound, publish, request, handle_errors=0)

        request = self._createRequest(extra_env={'PATH_INFO': '../folder'})
        self.assertRaises(NotFound, publish, request, handle_errors=0)

    def test_repr(self):
        request = self._createRequest()
        expect = '<%s.%s instance URL=http://foobar.com>' % (
            request.__class__.__module__, request.__class__.__name__)
        self.assertEqual(repr(request), expect)

    def testTraversalToItem(self):
        res = self._publisherResults()
        self.assertEqual(
            res,
            "Status: 200 Ok\r\n"
            "Content-Length: 6\r\n"
            "X-Powered-By: Zope (www.zope.org), Python (www.python.org)\r\n"
            "\r\n"
            "'5', 6")

    def testRedirect(self):
        # test HTTP/1.0
        env = {'SERVER_PROTOCOL':'HTTP/1.0'}

        request = self._createRequest(env, b'')
        location = request.response.redirect('http://foobar.com/redirected')
        self.assertEqual(location, 'http://foobar.com/redirected')
        self.assertEqual(request.response.getStatus(), 302)
        self.assertEqual(request.response.getHeader('location'), location)

        # test HTTP/1.1
        env = {'SERVER_PROTOCOL':'HTTP/1.1'}

        request = self._createRequest(env, b'')
        location = request.response.redirect('http://foobar.com/redirected')
        self.assertEqual(request.response.getStatus(), 303)

        # test explicit status
        request = self._createRequest(env, b'')
        request.response.redirect('http://foobar.com/explicit', 304)
        self.assertEqual(request.response.getStatus(), 304)

        # test non-string location, like URLGetter
        request = self._createRequest(env, b'')
        request.response.redirect(request.URL)
        self.assertEqual(request.response.getStatus(), 303)
        self.assertEqual(request.response.getHeader('location'),
                          str(request.URL))

    def testUntrustedRedirect(self):
        # Redirects are by default only allowed to target the same host as the
        # request was directed to. This is to counter fishing.
        request = self._createRequest({}, b'')
        self.assertRaises(
            ValueError,
            request.response.redirect, 'http://phishing-inc.com')

        # Redirects with relative URLs are treated as redirects to the current
        # host. They aren't really allowed per RFC but the response object
        # supports them and people are probably using them.
        location = request.response.redirect('/foo', trusted=False)
        self.assertEqual('/foo', location)

        # If we pass `trusted` for the redirect, we can redirect the browser
        # anywhere we want, though.
        location = request.response.redirect(
            'http://my-friends.com', trusted=True)
        self.assertEqual('http://my-friends.com', location)

        # We can redirect to our own full server URL, with or without a port
        # being specified. Let's explicitly set a host name to test this is
        # this is how virtual hosting works:
        request.setApplicationServer('example.com')
        location = request.response.redirect('http://example.com')
        self.assertEqual('http://example.com', location)

        request.setApplicationServer('example.com', port=8080)
        location = request.response.redirect('http://example.com:8080')
        self.assertEqual('http://example.com:8080', location)

        # The default port for HTTP and HTTPS may be omitted:
        request.setApplicationServer('example.com')
        location = request.response.redirect('http://example.com:80')
        self.assertEqual('http://example.com:80', location)

        request.setApplicationServer('example.com', port=80)
        location = request.response.redirect('http://example.com')
        self.assertEqual('http://example.com', location)

        request.setApplicationServer('example.com', 'https')
        location = request.response.redirect('https://example.com:443')
        self.assertEqual('https://example.com:443', location)

        request.setApplicationServer('example.com', 'https', 443)
        location = request.response.redirect('https://example.com')
        self.assertEqual('https://example.com', location)

    def testUnregisteredStatus(self):
        # verify we can set the status to an unregistered int value
        request = self._createRequest({}, b'')
        request.response.setStatus(289)
        self.assertEqual(request.response.getStatus(), 289)

    def testRequestEnvironment(self):
        req = self._createRequest()
        publish(req, handle_errors=0) # Force expansion of URL variables

        self.assertEqual(str(req.URL), 'http://foobar.com/folder/item')
        self.assertEqual(req.URL['-1'], 'http://foobar.com/folder')
        self.assertEqual(req.URL['-2'], 'http://foobar.com')
        self.assertRaises(KeyError, req.URL.__getitem__, '-3')

        self.assertEqual(req.URL['0'], 'http://foobar.com')
        self.assertEqual(req.URL['1'], 'http://foobar.com/folder')
        self.assertEqual(req.URL['2'], 'http://foobar.com/folder/item')
        self.assertRaises(KeyError, req.URL.__getitem__, '3')

        self.assertEqual(req.URL.get('0'), 'http://foobar.com')
        self.assertEqual(req.URL.get('1'), 'http://foobar.com/folder')
        self.assertEqual(req.URL.get('2'), 'http://foobar.com/folder/item')
        self.assertEqual(req.URL.get('3', 'none'), 'none')

        self.assertEqual(req['SERVER_URL'], 'http://foobar.com')
        self.assertEqual(req['HTTP_HOST'], 'foobar.com')
        self.assertEqual(req['PATH_INFO'], '/folder/item')
        self.assertEqual(req['CONTENT_LENGTH'], '0')
        self.assertRaises(KeyError, req.__getitem__, 'HTTP_AUTHORIZATION')
        self.assertEqual(req['GATEWAY_INTERFACE'], 'TestFooInterface/1.0')
        self.assertEqual(req['HTTP_OFF_THE_WALL'], "Spam 'n eggs")

        self.assertRaises(KeyError, req.__getitem__,
                          'HTTP_WE_DID_NOT_PROVIDE_THIS')

    def testRequestLocale(self):
        eq = self.assertEqual
        unless = self.assertTrue

        from zope.publisher.browser import BrowserLanguages
        from zope.publisher.interfaces.http import IHTTPRequest
        from zope.i18n.interfaces import IUserPreferredLanguages
        provideAdapter(BrowserLanguages, [IHTTPRequest],
                       IUserPreferredLanguages)

        for httplang in ('it', 'it-ch', 'it-CH', 'IT', 'IT-CH', 'IT-ch'):
            req = self._createRequest({'HTTP_ACCEPT_LANGUAGE': httplang})
            locale = req.locale
            unless(ILocale.providedBy(locale))
            parts = httplang.split('-')
            lang = parts.pop(0).lower()
            territory = variant = None
            if parts:
                territory = parts.pop(0).upper()
            if parts:
                variant = parts.pop(0).upper()
            eq(locale.id.language, lang)
            eq(locale.id.territory, territory)
            eq(locale.id.variant, variant)
        # Now test for non-existant locale fallback
        req = self._createRequest({'HTTP_ACCEPT_LANGUAGE': 'xx'})
        locale = req.locale
        unless(ILocale.providedBy(locale))
        eq(locale.id.language, None)
        eq(locale.id.territory, None)
        eq(locale.id.variant, None)

        # If the first language is not available we should try others
        req = self._createRequest({'HTTP_ACCEPT_LANGUAGE': 'xx,en;q=0.5'})
        locale = req.locale
        unless(ILocale.providedBy(locale))
        eq(locale.id.language, 'en')
        eq(locale.id.territory, None)
        eq(locale.id.variant, None)

        # Regression test: there was a bug where territory and variant were
        # not reset
        req = self._createRequest({'HTTP_ACCEPT_LANGUAGE': 'xx-YY,en;q=0.5'})
        locale = req.locale
        unless(ILocale.providedBy(locale))
        eq(locale.id.language, 'en')
        eq(locale.id.territory, None)
        eq(locale.id.variant, None)

        # Now test for improper quality value, should ignore the header
        req = self._createRequest({'HTTP_ACCEPT_LANGUAGE': 'en;q=xx'})
        locale = req.locale
        unless(ILocale.providedBy(locale))
        eq(locale.id.language, None)
        eq(locale.id.territory, None)
        eq(locale.id.variant, None)

        # Now test for very improper quality value, should ignore the header
        req = self._createRequest({'HTTP_ACCEPT_LANGUAGE': 'asdf;qwer'})
        locale = req.locale
        unless(ILocale.providedBy(locale))
        eq(locale.id.language, None)
        eq(locale.id.territory, None)
        eq(locale.id.variant, None)

    def testCookies(self):
        cookies = {
            'HTTP_COOKIE':
                'foo=bar; path=/; spam="eggs", this="Should be fine"; $t="f"'
        }
        req = self._createRequest(extra_env=cookies)

        self.assertEqual(req.cookies[u'foo'], u'bar')
        self.assertEqual(req[u'foo'], u'bar')

        self.assertEqual(req.cookies[u'spam'], u'eggs')
        self.assertEqual(req[u'spam'], u'eggs')

<<<<<<< HEAD
        self.assertEquals(req.cookies[u'this'], u'Should be fine')
        self.assertEquals(req[u'this'], u'Should be fine')
=======
        self.assertEqual(req.cookies[u'this'], u'Should be accepted')
        self.assertEqual(req[u'this'], u'Should be accepted')
>>>>>>> c946fd8a

        # Reserved key
        self.assertFalse(req.cookies.has_key('path'))

        self.failIf(req.cookies.has_key('t'))
        self.failIf(req.cookies.has_key('$t'))

    def testCookieErrorToLog(self):
        # Cookies accompanying an invalid one shouldn't be trashed.
        cookies = {
            'HTTP_COOKIE':
                'foo=bar; path=/; spam="eggs", ldap/OU="Williams"'
        }
        req = self._createRequest(extra_env=cookies)

<<<<<<< HEAD
        self.assertEquals(req.cookies[u'foo'], u'bar')
        self.assertEquals(req[u'foo'], u'bar')

        self.assertEquals(req.cookies[u'spam'], u'eggs')
        self.assertEquals(req[u'spam'], u'eggs')
=======
        self.assertFalse(req.cookies.has_key('foo'))
        self.assertFalse(req.has_key('foo'))

        self.assertFalse(req.cookies.has_key('spam'))
        self.assertFalse(req.has_key('spam'))
>>>>>>> c946fd8a

        self.assertFalse(req.cookies.has_key('ldap/OU'))
        self.assertFalse(req.has_key('ldap/OU'))

<<<<<<< HEAD
=======
        # Reserved key
        self.assertFalse(req.cookies.has_key('path'))

>>>>>>> c946fd8a
    def testCookiesUnicode(self):
        # Cookie values are assumed to be UTF-8 encoded
        cookies = {'HTTP_COOKIE': r'key="\342\230\243";'}
        req = self._createRequest(extra_env=cookies)
        self.assertEqual(req.cookies[u'key'], u'\N{BIOHAZARD SIGN}')

    def testHeaders(self):
        headers = {
            'TEST_HEADER': 'test',
            'Another-Test': 'another',
        }
        req = self._createRequest(extra_env=headers)
        self.assertEqual(req.headers[u'TEST_HEADER'], u'test')
        self.assertEqual(req.headers[u'TEST-HEADER'], u'test')
        self.assertEqual(req.headers[u'test_header'], u'test')
        self.assertEqual(req.getHeader('TEST_HEADER', literal=True), u'test')
        self.assertEqual(req.getHeader('TEST-HEADER', literal=True), None)
        self.assertEqual(req.getHeader('test_header', literal=True), None)
        self.assertEqual(req.getHeader('Another-Test', literal=True),
                          'another')

    def testBasicAuth(self):
        from zope.publisher.interfaces.http import IHTTPCredentials
        import base64
        req = self._createRequest()
        verifyObject(IHTTPCredentials, req)
        lpq = req._authUserPW()
        self.assertEqual(lpq, None)
        env = {}
        login, password = (b"tim", b"123:456")
        s = base64.b64encode(b':'.join((login, password)))
        env['HTTP_AUTHORIZATION'] = "Basic %s" % s.decode('ascii')
        req = self._createRequest(env)
        lpw = req._authUserPW()
        self.assertEqual(lpw, (login, password))

    def testSetPrincipal(self):
        req = self._createRequest()
        req.setPrincipal(UserStub("jim"))
        self.assertEqual(req.response.authUser, 'jim')

    def test_method(self):
        r = self._createRequest(extra_env={'REQUEST_METHOD':'SPAM'})
        self.assertEqual(r.method, 'SPAM')
        r = self._createRequest(extra_env={'REQUEST_METHOD':'eggs'})
        self.assertEqual(r.method, 'EGGS')

    def test_setApplicationServer(self):
        events = []
        zope.event.subscribers.append(events.append)
        req = self._createRequest()
        req.setApplicationServer('foo')
        self.assertEqual(req._app_server, 'http://foo')
        req.setApplicationServer('foo', proto='https')
        self.assertEqual(req._app_server, 'https://foo')
        req.setApplicationServer('foo', proto='https', port=8080)
        self.assertEqual(req._app_server, 'https://foo:8080')
        req.setApplicationServer('foo', proto='http', port='9673')
        self.assertEqual(req._app_server, 'http://foo:9673')
        req.setApplicationServer('foo', proto='https', port=443)
        self.assertEqual(req._app_server, 'https://foo')
        req.setApplicationServer('foo', proto='https', port='443')
        self.assertEqual(req._app_server, 'https://foo')
        req.setApplicationServer('foo', port=80)
        self.assertEqual(req._app_server, 'http://foo')
        req.setApplicationServer('foo', proto='telnet', port=80)
        self.assertEqual(req._app_server, 'telnet://foo:80')
        zope.event.subscribers.pop()
        self.assertEqual(len(events), 8)
        for event in events:
            self.assertEqual(event.request, req)

    def test_setApplicationNames(self):
        events = []
        zope.event.subscribers.append(events.append)
        req = self._createRequest()
        names = ['x', 'y', 'z']
        req.setVirtualHostRoot(names)
        self.assertEqual(req._app_names, ['x', 'y', 'z'])
        names[0] = 'muahahahaha'
        self.assertEqual(req._app_names, ['x', 'y', 'z'])
        zope.event.subscribers.pop()
        self.assertEqual(len(events), 1)
        self.assertEqual(events[0].request, req)

    def test_setVirtualHostRoot(self):
        events = []
        zope.event.subscribers.append(events.append)
        req = self._createRequest()
        req._traversed_names = ['x', 'y']
        req._last_obj_traversed = object()
        req.setVirtualHostRoot()
        self.assertFalse(req._traversed_names)
        self.assertEqual(req._vh_root, req._last_obj_traversed)
        zope.event.subscribers.pop()
        self.assertEqual(len(events), 1)
        self.assertEqual(events[0].request, req)

    def test_getVirtualHostRoot(self):
        req = self._createRequest()
        self.assertEqual(req.getVirtualHostRoot(), None)
        req._vh_root = object()
        self.assertEqual(req.getVirtualHostRoot(), req._vh_root)

    def test_traverse(self):
        req = self._createRequest()
        req.traverse(self.app)
        self.assertEqual(req._traversed_names, ['folder', 'item'])

        # setting it during traversal matters
        req = self._createRequest()
        def hook(self, object, req=req, app=self.app):
            if object is app.folder:
                req.setVirtualHostRoot()
        req.publication.callTraversalHooks = hook
        req.traverse(self.app)
        self.assertEqual(req._traversed_names, ['item'])
        self.assertEqual(req._vh_root, self.app.folder)

    def test_traverseDuplicateHooks(self):
        """
        BaseRequest.traverse should not call traversal hooks on elements
        previously traversed but wrapped in a security Proxy.
        """
        hooks = []
        class HookPublication(DefaultPublication):

            def callTraversalHooks(self, request, object):
                hooks.append(object)

            def traverseName(self, request, ob, name, check_auth=1):
                # Fake the virtual host
                if name == "vh":
                    return ProxyFactory(ob)
                return super(HookPublication, self).traverseName(
                    request, removeSecurityProxy(ob), name, check_auth=1)

        publication = HookPublication(self.app)
        req = self._createRequest()
        req.setPublication(publication)
        req.setTraversalStack(req.getTraversalStack() + ["vh"])
        req.traverse(self.app)
        self.assertEqual(len(hooks), 3)

    def testInterface(self):
        from zope.publisher.interfaces.http import IHTTPCredentials
        from zope.publisher.interfaces.http import IHTTPApplicationRequest
        rq = self._createRequest()
        verifyObject(IHTTPRequest, rq)
        verifyObject(IHTTPCredentials, rq)
        verifyObject(IHTTPApplicationRequest, rq)

    def testDeduceServerURL(self):
        req = self._createRequest()
        deduceServerURL = req._HTTPRequest__deduceServerURL
        req._environ = {'HTTP_HOST': 'example.com:80'}
        self.assertEqual(deduceServerURL(), 'http://example.com')
        req._environ = {'HTTP_HOST': 'example.com:8080'}
        self.assertEqual(deduceServerURL(), 'http://example.com:8080')
        req._environ = {'HTTP_HOST': 'example.com:443', 'HTTPS': 'on'}
        self.assertEqual(deduceServerURL(), 'https://example.com')
        req._environ = {'HTTP_HOST': 'example.com:80', 'HTTPS': 'ON'}
        self.assertEqual(deduceServerURL(), 'https://example.com:80')
        req._environ = {'HTTP_HOST': 'example.com:8080',
                        'SERVER_PORT_SECURE': '1'}
        self.assertEqual(deduceServerURL(), 'https://example.com:8080')
        req._environ = {'SERVER_NAME': 'example.com', 'SERVER_PORT':'8080',
                        'SERVER_PORT_SECURE': '0'}
        self.assertEqual(deduceServerURL(), 'http://example.com:8080')
        req._environ = {'SERVER_NAME': 'example.com'}
        self.assertEqual(deduceServerURL(), 'http://example.com')

    def testUnicodeURLs(self):
        # The request expects PATH_INFO to be utf-8 encoded when it gets it.
        req = self._createRequest(
            {'PATH_INFO': '/\xc3\xa4\xc3\xb6/\xc3\xbc\xc3\x9f/foo/bar.html'})
        self.assertEqual(req._traversal_stack,
            [u'bar.html', u'foo', u'\u00fc\u00df', u'\u00e4\u00f6'])
        # the request should have converted PATH_INFO to unicode
        self.assertEqual(req['PATH_INFO'],
            u'/\u00e4\u00f6/\u00fc\u00df/foo/bar.html')

    def testResponseWriteFaile(self):
        self.assertRaises(TypeError,
                          self._createRequest().response.write,
                          'some output',
                          )

    def test_PathTrailingWhitespace(self):
        request = self._createRequest({'PATH_INFO': '/test '})
        self.assertEqual(['test '], request.getTraversalStack())

    def test_unacceptable_charset(self):
        # Regression test for https://bugs.launchpad.net/zope3/+bug/98337
        request = self._createRequest({'HTTP_ACCEPT_CHARSET': 'ISO-8859-1'})
        result = u"Latin a with ogonek\u0105 Cyrillic ya \u044f"
        provideAdapter(HTTPCharsets)
        request.response.setHeader('Content-Type', 'text/plain')

        # Instead of failing with HTTP code 406 we ignore the
        # Accept-Charset header and return a response in UTF-8.
        request.response.setResult(result)

        body = request.response.consumeBody()
        self.assertEqual(request.response.getStatus(), 200)
        self.assertEqual(request.response.getHeader('Content-Type'),
                          'text/plain;charset=utf-8')
        self.assertEqual(body,
                          b'Latin a with ogonek\xc4\x85 Cyrillic ya \xd1\x8f')

class ConcreteHTTPTests(HTTPTests):
    """Tests that we don't have to worry about subclasses inheriting and
    breaking.
    """

    def test_shiftNameToApplication(self):
        r = self._createRequest()
        publish(r, handle_errors=0)
        appurl = r.getApplicationURL()

        # Verify that we can shift. It would be a little more realistic
        # if we could test this during traversal, but the api doesn't
        # let us do that.
        r = self._createRequest(extra_env={"PATH_INFO": "/xxx"})
        publish(r, handle_errors=0)
        r.shiftNameToApplication()
        self.assertEqual(r.getApplicationURL(), appurl+"/xxx")

        # Verify that we can only shift if we've traversed only a single name
        r = self._createRequest(extra_env={"PATH_INFO": "/folder/item"})
        publish(r, handle_errors=0)
        self.assertRaises(ValueError, r.shiftNameToApplication)

    def test_non_existing_charset(self):
        # regression test for breakage when getPreferredCharsets returns an
        # unknown charset.  seen in the wild with utf-8q=0 as the charset.

        # Mock charset adapter to inject fake charset
        call_log = []
        class MyCharsets(object):

            def __init__(self, request):
                self.request = request

            def getPreferredCharsets(self):
                call_log.append(None)
                return ['utf-8q=0']

        from zope.publisher.interfaces.http import IHTTPRequest
        from zope.i18n.interfaces import IUserPreferredCharsets
        provideAdapter(MyCharsets, [IHTTPRequest],
                       IUserPreferredCharsets)

        # set the response on a result
        request = self._createRequest()
        request.response.setHeader('Content-Type', 'text/plain')
        result = u"Latin a with ogonek\u0105 Cyrillic ya \u044f"
        request.response.setResult(result)

        body = request.response.consumeBody()
        self.assertEqual(request.response.getStatus(), 200)
        self.assertEqual(request.response.getHeader('Content-Type'),
                          'text/plain;charset=utf-8')
        self.assertEqual(body,
                          b'Latin a with ogonek\xc4\x85 Cyrillic ya \xd1\x8f')
        # assert that our mock was used
        self.assertEqual(len(call_log), 1)


class TestHTTPResponse(unittest.TestCase):

    def testInterface(self):
        rp = HTTPResponse()
        verifyObject(IHTTPResponse, rp)
        verifyObject(IHTTPApplicationResponse, rp)
        verifyObject(IResponse, rp)

    def _createResponse(self):
        response = HTTPResponse()
        return response

    def _parseResult(self, response):
        return dict(response.getHeaders()), response.consumeBody()

    def _getResultFromResponse(self, body, charset='utf-8', headers=None):
        response = self._createResponse()
        assert(charset == 'utf-8')
        if headers is not None:
            for hdr, val in headers.items():
                response.setHeader(hdr, val)
        response.setResult(body)
        return self._parseResult(response)

    def testWrite_noContentLength(self):
        response = self._createResponse()
        # We have to set all the headers ourself, we choose not to provide a
        # content-length header
        response.setHeader('Content-Type', 'text/plain;charset=us-ascii')

        # Output the data
        data = b'a'*10
        response.setResult(DirectResult(data))

        headers, body = self._parseResult(response)
        # Check that the data have been written, and that the header
        # has been preserved
        self.assertEqual(headers['Content-Type'],
                         'text/plain;charset=us-ascii')
        self.assertEqual(body, data)

        # Make sure that no Content-Length header was added
        self.assertTrue('Content-Length' not in headers)

    def testContentLength(self):
        eq = self.assertEqual

        headers, body = self._getResultFromResponse("test", "utf-8",
            {"content-type": "text/plain"})
        eq("4", headers["Content-Length"])
        eq(b"test", body)

        headers, body = self._getResultFromResponse(
            u'\u0442\u0435\u0441\u0442', "utf-8",
            {"content-type": "text/plain"})
        eq("8", headers["Content-Length"])
        eq(b'\xd1\x82\xd0\xb5\xd1\x81\xd1\x82', body)

    def testContentType(self):
        eq = self.assertEqual

        headers, body = self._getResultFromResponse(b"test", "utf-8")
        eq("", headers.get("Content-Type", ""))
        eq(b"test", body)

        headers, body = self._getResultFromResponse(u"test",
            headers={"content-type": "text/plain"})
        eq("text/plain;charset=utf-8", headers["Content-Type"])
        eq(b"test", body)

        headers, body = self._getResultFromResponse(u"test", "utf-8",
            {"content-type": "text/html"})
        eq("text/html;charset=utf-8", headers["Content-Type"])
        eq(b"test", body)

        headers, body = self._getResultFromResponse(u"test", "utf-8",
            {"content-type": "text/plain;charset=cp1251"})
        eq("text/plain;charset=cp1251", headers["Content-Type"])
        eq(b"test", body)

        # see https://bugs.launchpad.net/zope.publisher/+bug/98395
        # RFC 3023 types and */*+xml output as unicode

        headers, body = self._getResultFromResponse(u"test", "utf-8",
            {"content-type": "text/xml"})
        eq("text/xml;charset=utf-8", headers["Content-Type"])
        eq(b"test", body)

        headers, body = self._getResultFromResponse(u"test", "utf-8",
            {"content-type": "application/xml"})
        eq("application/xml;charset=utf-8", headers["Content-Type"])
        eq(b"test", body)

        headers, body = self._getResultFromResponse(u"test", "utf-8",
            {"content-type": "text/xml-external-parsed-entity"})
        eq("text/xml-external-parsed-entity;charset=utf-8",
           headers["Content-Type"])
        eq(b"test", body)

        headers, body = self._getResultFromResponse(u"test", "utf-8",
            {"content-type": "application/xml-external-parsed-entity"})
        eq("application/xml-external-parsed-entity;charset=utf-8",
           headers["Content-Type"])
        eq(b"test", body)

        # Mozilla XUL
        headers, body = self._getResultFromResponse(u"test", "utf-8",
            {"content-type": "application/vnd+xml"})
        eq("application/vnd+xml;charset=utf-8", headers["Content-Type"])
        eq(b"test", body)

        # end RFC 3023 / xml as unicode

        headers, body = self._getResultFromResponse(b"test", "utf-8",
            {"content-type": "image/gif"})
        eq("image/gif", headers["Content-Type"])
        eq(b"test", body)

        headers, body = self._getResultFromResponse(u"test", "utf-8",
            {"content-type": "application/json"})
        eq("application/json", headers["Content-Type"])
        eq(b"test", body)

    def _getCookieFromResponse(self, cookies):
        # Shove the cookies through request, parse the Set-Cookie header
        # and spit out a list of headers for examination
        response = self._createResponse()
        for name, value, kw in cookies:
            response.setCookie(name, value, **kw)
        response.setResult(b'test')
        return [header[1]
                for header in response.getHeaders()
                if header[0] == "Set-Cookie"]

    def testSetCookie(self):
        c = self._getCookieFromResponse([
                ('foo', 'bar', {}),
                ])
        self.assertTrue('foo=bar;' in c or 'foo=bar' in c,
                        'foo=bar; not in %r' % c)

        c = self._getCookieFromResponse([
                ('foo', 'bar', {}),
                ('alpha', 'beta', {}),
                ])
        self.assertTrue('foo=bar;' in c or 'foo=bar' in c)
        self.assertTrue('alpha=beta;' in c or 'alpha=beta' in c)

        c = self._getCookieFromResponse([
                ('sign', u'\N{BIOHAZARD SIGN}', {}),
                ])
        self.assertTrue((r'sign="\342\230\243";' in c) or
                        (r'sign="\342\230\243"' in c))

        c = self._getCookieFromResponse([
                ('foo', 'bar', {
                    'Expires': 'Sat, 12 Jul 2014 23:26:28 GMT',
                    'domain': 'example.com',
                    'pAth': '/froboz',
                    'max_age': 3600,
                    'comment': u'blah;\N{BIOHAZARD SIGN}?',
                    'seCure': True,
                    }),
                ])[0]
        self.assertTrue('foo=bar;' in c or 'foo=bar' in c)
        self.assertTrue('expires=Sat, 12 Jul 2014 23:26:28 GMT;' in c, repr(c))
        self.assertTrue('Domain=example.com;' in c)
        self.assertTrue('Path=/froboz;' in c)
        self.assertTrue('Max-Age=3600;' in c)
        self.assertTrue('Comment=blah%3B%E2%98%A3?;' in c, repr(c))
        self.assertTrue('secure;' in c or 'secure' in c)

        c = self._getCookieFromResponse([('foo', 'bar', {'secure': False})])[0]
        self.assertTrue('foo=bar;' in c or 'foo=bar' in c)
        self.assertFalse('secure' in c)

    def test_handleException(self):
        response = HTTPResponse()
        try:
            raise ValueError(1)
        except:
            exc_info = sys.exc_info()

        response.handleException(exc_info)
        self.assertEqual(response.getHeader("content-type"),
            "text/html;charset=utf-8")
        self.assertEqual(response.getStatus(), 500)
        self.assertTrue(response.consumeBody() in
             [b"<html><head>"
              b"<title>&lt;type 'exceptions.ValueError'&gt;</title></head>\n"
              b"<body><h2>&lt;type 'exceptions.ValueError'&gt;</h2>\n"
              b"A server error occurred.\n"
              b"</body></html>\n",
              b"<html><head><title>ValueError</title></head>\n"
              b"<body><h2>ValueError</h2>\n"
              b"A server error occurred.\n"
              b"</body></html>\n"]
             )


class APITests(BaseTestIPublicationRequest,
               BaseTestIApplicationRequest,
               BaseTestIPublisherRequest,
               unittest.TestCase):

    def _Test__new(self, environ=None, **kw):
        if environ is None:
            environ = kw
        return HTTPRequest(BytesIO(b''), environ)

    def test_IApplicationRequest_bodyStream(self):
        request = HTTPRequest(BytesIO(b'spam'), {})
        self.assertEqual(request.bodyStream.read(), b'spam')

    # Needed by BaseTestIEnumerableMapping tests:
    def _IEnumerableMapping__stateDict(self):
        return {'id': 'ZopeOrg', 'title': 'Zope Community Web Site',
                'greet': 'Welcome to the Zope Community Web site'}

    def _IEnumerableMapping__sample(self):
        return self._Test__new(**(self._IEnumerableMapping__stateDict()))

    def _IEnumerableMapping__absentKeys(self):
        return 'foo', 'bar'

    def test_IPublicationRequest_getPositionalArguments(self):
        self.assertEqual(self._Test__new().getPositionalArguments(), ())

    def test_IPublisherRequest_retry(self):
        self.assertEqual(self._Test__new().supportsRetry(), True)

    def test_IPublisherRequest_processInputs(self):
        self._Test__new().processInputs()

    def test_IPublisherRequest_traverse(self):
        request = self._Test__new()
        request.setPublication(TestPublication())
        app = request.publication.getApplication(request)

        request.setTraversalStack([])
        self.assertEqual(request.traverse(app).name, '')
        self.assertEqual(request._last_obj_traversed, app)
        request.setTraversalStack(['ZopeCorp'])
        self.assertEqual(request.traverse(app).name, 'ZopeCorp')
        self.assertEqual(request._last_obj_traversed, app.ZopeCorp)
        request.setTraversalStack(['Engineering', 'ZopeCorp'])
        self.assertEqual(request.traverse(app).name, 'Engineering')
        self.assertEqual(request._last_obj_traversed, app.ZopeCorp.Engineering)

def cleanUp(test):
    zope.testing.cleanup.cleanUp()


def test_suite():
    suite = unittest.TestSuite()
    suite.addTest(unittest.makeSuite(ConcreteHTTPTests))
    suite.addTest(unittest.makeSuite(TestHTTPResponse))
    suite.addTest(unittest.makeSuite(HTTPInputStreamTests))
    suite.addTest(DocFileSuite(
        '../httpresults.txt', setUp=cleanUp, tearDown=cleanUp,
        checker=output_checker))
    suite.addTest(unittest.makeSuite(APITests))
    return suite


if __name__ == '__main__':
    unittest.main()<|MERGE_RESOLUTION|>--- conflicted
+++ resolved
@@ -460,13 +460,8 @@
         self.assertEqual(req.cookies[u'spam'], u'eggs')
         self.assertEqual(req[u'spam'], u'eggs')
 
-<<<<<<< HEAD
-        self.assertEquals(req.cookies[u'this'], u'Should be fine')
-        self.assertEquals(req[u'this'], u'Should be fine')
-=======
-        self.assertEqual(req.cookies[u'this'], u'Should be accepted')
-        self.assertEqual(req[u'this'], u'Should be accepted')
->>>>>>> c946fd8a
+        self.assertEqual(req.cookies[u'this'], u'Should be fine')
+        self.assertEqual(req[u'this'], u'Should be fine')
 
         # Reserved key
         self.assertFalse(req.cookies.has_key('path'))
@@ -482,29 +477,18 @@
         }
         req = self._createRequest(extra_env=cookies)
 
-<<<<<<< HEAD
-        self.assertEquals(req.cookies[u'foo'], u'bar')
-        self.assertEquals(req[u'foo'], u'bar')
-
-        self.assertEquals(req.cookies[u'spam'], u'eggs')
-        self.assertEquals(req[u'spam'], u'eggs')
-=======
-        self.assertFalse(req.cookies.has_key('foo'))
-        self.assertFalse(req.has_key('foo'))
-
-        self.assertFalse(req.cookies.has_key('spam'))
-        self.assertFalse(req.has_key('spam'))
->>>>>>> c946fd8a
-
-        self.assertFalse(req.cookies.has_key('ldap/OU'))
-        self.assertFalse(req.has_key('ldap/OU'))
-
-<<<<<<< HEAD
-=======
+        self.assertEqual(req.cookies[u'foo'], u'bar')
+        self.assertEqual(req[u'foo'], u'bar')
+
+        self.assertEqual(req.cookies[u'spam'], u'eggs')
+        self.assertEqual(req[u'spam'], u'eggs')
+
+        self.failIf(req.cookies.has_key('ldap/OU'))
+        self.failIf(req.has_key('ldap/OU'))
+
         # Reserved key
         self.assertFalse(req.cookies.has_key('path'))
 
->>>>>>> c946fd8a
     def testCookiesUnicode(self):
         # Cookie values are assumed to be UTF-8 encoded
         cookies = {'HTTP_COOKIE': r'key="\342\230\243";'}
